package eu.nebulouscloud.optimiser.controller;

import java.util.ArrayList;
import java.util.Arrays;
import java.util.HashMap;
import java.util.HashSet;
import java.util.List;
import java.util.Map;
import java.util.Set;
import java.util.stream.Collectors;

import eu.nebulouscloud.optimiser.kubevela.KubevelaAnalyzer;
import org.ow2.proactive.sal.model.AttributeRequirement;
import org.ow2.proactive.sal.model.ClusterStatus;
import org.ow2.proactive.sal.model.NodeCandidate;
import org.ow2.proactive.sal.model.NodeType;
import org.ow2.proactive.sal.model.NodeTypeRequirement;
import org.ow2.proactive.sal.model.Requirement;
import org.ow2.proactive.sal.model.RequirementOperator;
import com.fasterxml.jackson.core.JsonProcessingException;
import com.fasterxml.jackson.databind.JsonNode;
import com.fasterxml.jackson.databind.ObjectMapper;
import com.fasterxml.jackson.databind.node.ArrayNode;
import com.fasterxml.jackson.databind.node.ObjectNode;
import com.fasterxml.jackson.dataformat.yaml.YAMLFactory;
import lombok.extern.slf4j.Slf4j;

/**
 * Deploy or redeploy a NebulousApp.  This class could live as a couple of
 * methods in {@link NebulousApp} but we group all things SAL and deployment
 * in this file for better readability.
 */
@Slf4j
public class NebulousAppDeployer {

    // Copied verbatim from
    // https://github.com/ow2-proactive/scheduling-abstraction-layer/blob/master/sal-service/src/main/java/org/ow2/proactive/sal/service/service/ClusterService.java
    // since there is no public definition or documentation of the cluster
    // state values

    // BEGIN COPY

    // Define cluster state constants
    private static final String STATUS_DEFINED = "Defined";

    private static final String STATUS_DEPLOYED = "Deployed";

    private static final String STATUS_FAILED = "Failed";

    private static final String STATUS_SUBMITTED = "Submitted"; // New status

    private static final String STATUS_SCALING = "Scaling";

    private static final String STATUS_FINISHED = "Finished";

    // END COPY

    private static final ObjectMapper yamlMapper
        = new ObjectMapper(YAMLFactory.builder().build());
    private static final ObjectMapper mapper = new ObjectMapper();

    /**
     * The requirements of the node running the NebulOuS controller.
     * This machine runs the Kubernetes cluster and KubeVela.  For
     * now, we ask for 8GB memory and 4 cores.
     */
    public static List<Requirement> getControllerRequirements(String jobID) {
        List<Requirement> reqs = new ArrayList<>(
            Arrays.asList(
                new AttributeRequirement("hardware", "ram", RequirementOperator.GEQ, "8192"),
                new AttributeRequirement("hardware", "cores", RequirementOperator.GEQ, "4")));
        return reqs;
    }

    /**
     * Check if an edge node has a job id assigned.
     *
     * @param c the edge node
     * @return true if c is an edge node with job id set, false otherwise
     */
    private static boolean isEdgeNodeBusy(NodeCandidate c) {
        if (!c.isEdgeNodeCandidate()) return false;
        String id = c.getJobIdForEDGE();
        if (id == null
            || id.isBlank()
            || id.equals("0")
            || id.equals("any")
            || id.equals("all-applications")) return false;
        return true;
    }

    /**
     * Given a list of requirements for a component, create one list each for
     * each of the locations the component can be deployed on.  This
     * transforms a list of requirements suitable for {@link
     * ExnConnector#findNodeCandidates} into a value suitable for {@link
     * ExnConnector#findNodeCandidatesMultiple}.<p>
     *
     * If the component can be deployed on cloud nodes, add one requirement
     * list for each cloud provider: request node candidates from the cloud
     * located on the regions of that cloud.<p>
     *
     * If the node can be deployed on edge nodes, add two requirement lists:
     * one asking for edge nodes whose name looks like {@code
     * application_id|all-applications|<edge_device_id>} and one asking for
     * edge nodes whose name looks like {@code
     * application_id|<application_id>|<edge_device_id>}.
     *
     * @param requirements the component requirements (cpu, ram, ...)
     * @param appId the application id
     * @param clouds the clouds that the application can deploy on
     * @param location placement specification for the component
     * @return A list of lists of requirements, one per location where the component can be placed
     */
    private static List<List<Requirement>> requirementsWithLocations (
        List<Requirement> requirements,
        String appId,
        Map<String, Set<String>> clouds,
        ComponentLocationType location)
    {
        List<List<Requirement>> result = new ArrayList<>();
        if (location != ComponentLocationType.EDGE_ONLY) {
            clouds.forEach((id, regions) -> {
                List<Requirement> cloud_reqs = new ArrayList<>(requirements);
                cloud_reqs.add(new NodeTypeRequirement(List.of(NodeType.IAAS), "", ""));
                cloud_reqs.add(new AttributeRequirement("cloud", "id", RequirementOperator.EQ, id));
                if (!regions.isEmpty()) {
                    cloud_reqs.add(new AttributeRequirement("location", "name", RequirementOperator.IN, String.join(" ", regions)));
                }
                result.add(cloud_reqs);
            });
        }
        if (location != ComponentLocationType.CLOUD_ONLY) {
            String orgWideName = "application_id|all-applications|";
            List<Requirement> org_edge_reqs = new ArrayList<>(requirements);
            org_edge_reqs.add(new NodeTypeRequirement(List.of(NodeType.EDGE), "", ""));
            org_edge_reqs.add(new AttributeRequirement("hardware", "name", RequirementOperator.INC, orgWideName));
            result.add(org_edge_reqs);
            String appAssignedName = "application_id|" + appId + "|";
            List<Requirement> app_edge_reqs = new ArrayList<>(requirements);
            app_edge_reqs.add(new NodeTypeRequirement(List.of(NodeType.EDGE), "", ""));
            app_edge_reqs.add(new AttributeRequirement("hardware", "name", RequirementOperator.INC, appAssignedName));
            result.add(app_edge_reqs);
        }
        return result;
    }

    // public for testability
    public enum ComponentLocationType {
        EDGE_ONLY,
        CLOUD_ONLY,
        EDGE_AND_CLOUD
    }

    /**
     * Return the placement constraint for the given component.  We look for
     * an annotation trait as follows:
     *
     * <pre>{@code
     * traits:
     *   - type: annotations
     *     properties:
     *       nebulous-placement-constraint: CLOUD # can be CLOUD, EDGE, ANY
     * }</pre>
     */
    public static ComponentLocationType getComponentLocation(JsonNode component) {
        for (final JsonNode t : component.withArray("/traits")) {
            if (t.at("/type").asText().equals("annotations")) {
                String location = t.at("/properties/nebulous-placement-constraint").asText("ANY");
                switch (location) {
                    case "EDGE": return ComponentLocationType.EDGE_ONLY;
                    case "CLOUD": return ComponentLocationType.CLOUD_ONLY;
                    case "ANY": return ComponentLocationType.EDGE_AND_CLOUD;
                    default:
                        log.warn("Unknown nebulous-placement-constraint {} for component {}, assuming no placement constraint", location, component.at("/").asText());
                        return ComponentLocationType.EDGE_AND_CLOUD;
                }
            }
        }
        return ComponentLocationType.EDGE_AND_CLOUD;
    }

    /**
     * Produce a fresh KubeVela specification with added node affinity traits
     * and without resource specifications.
     *
     * During deployment and redeployment, we label all nodes with {@code
     * nebulouscloud.eu/<componentname>=yes}.  (Note that with this scheme, a
     * node can have labels for multiple components if desired.)  We add the
     * following trait to all normal components:
     *
     * <pre>{@code
     * traits:
     *   - type: affinity
     *     properties:
     *       nodeAffinity:
     *         required:
     *           nodeSelectorTerms:
     *           - matchExpressions:
     *             - key: "nebulouscloud.eu/<componentname>"
     *               operator: In
     *               values: "yes"
     * }</pre>
     *
     * Persistent volume components do not get an affinity trait.  Serverless
     * components get an affinity for the {@code type: serverless-platform}
     * node.
     *
     * @param kubevela the KubeVela specification to modify. This parameter is
     *  not modified.
     * @return a fresh KubeVela specification with added nodeAffinity traits.
     */
    public static ObjectNode createDeploymentKubevela(JsonNode kubevela) throws IllegalStateException {
        final ObjectNode result = kubevela.deepCopy();
        final ArrayNode components = result.withArray("/spec/components");
        final List<String> serverlessPlatformNodes = KubevelaAnalyzer.findServerlessPlatformNames(result);
        if (serverlessPlatformNodes.size() > 1) {
            log.warn("More than one serverless platform node found, serverless components will run on {}", serverlessPlatformNodes.get(0));
        }
        for (final JsonNode c : components) {
            if (KubevelaAnalyzer.isVolumeComponent(c)) {
                // Persistent volume component: skip
                continue;
            } else if (KubevelaAnalyzer.isServerlessComponent(c)) {
                // Serverless component: add trait to deploy on serverless-platform node
                if (serverlessPlatformNodes.isEmpty()) {
                    throw new IllegalStateException("Trying to deploy serverless component without defining a serverless platform node");
                }
                ArrayNode traits = c.withArray("traits");
                ObjectNode trait = traits.addObject();
                trait.put("type", "affinity");
                ArrayNode nodeSelectorTerms = trait.withArray("/properties/nodeAffinity/required/nodeSelectorTerms");
                ArrayNode matchExpressions = nodeSelectorTerms.addObject().withArray("matchExpressions");
                ObjectNode term = matchExpressions.addObject();
                // TODO: figure out how to express multiple affinities; in
                // case of multiple serverless-platform nodes, we want
                // kubernetes to choose an arbitrary one.
                term.put("key", "nebulouscloud.eu/" + serverlessPlatformNodes.get(0))
                    .put("operator", "In")
                    .withArray("values").add("yes");
            } else {
                // Normal component: add trait to deploy on its own machine
                String name = c.get("name").asText();
                // Add traits
                ArrayNode traits = c.withArray("traits");
                ObjectNode trait = traits.addObject();
                trait.put("type", "affinity");
                ArrayNode nodeSelectorTerms = trait.withArray("/properties/nodeAffinity/required/nodeSelectorTerms");
                ArrayNode matchExpressions = nodeSelectorTerms.addObject().withArray("matchExpressions");
                ObjectNode term = matchExpressions.addObject();
                term.put("key", "nebulouscloud.eu/" + name)
                    .put("operator", "In")
                    .withArray("values").add("yes");
                // Remove resources
                c.withObject("/properties").remove("memory");
                c.withObject("/properties").remove("cpu");
                c.withObject("/properties/resources").remove("requests");
            }
        }
        return result;
    }

    /**
     * Create a globally-unique node name.  The node name has to conform to
     * Linux hostname rules: lowercase letters, numbers and hyphens only,
     * starting with a letter.
     *
     * <p>NOTE: if the application includes components whose names only differ
     * by case or underscore vs hyphen, this method might not create unique
     * node names, which will lead to failure during cluster creation.
     *
     * @param clusterName the unique cluster name.
     * @param componentName the KubeVela component name.
     * @param deployGeneration 1 for initial deployment, increasing for each
     *  redeployment.
     * @param nodeNumber the replica number of the component to be deployed on
     *  the node.
     * @return a node name, unique if componentNames are "sufficiently unique"
     *  (see above).
     */
    private static String createNodeName(String clusterName, String componentName, int deployGeneration, int nodeNumber) {
        String nodename = String.format("n%s-%s-%s-%s", clusterName, componentName, deployGeneration, nodeNumber);
        nodename = nodename.toLowerCase();
        nodename = nodename.replaceAll("[^a-z0-9-]", "-");
        return nodename;
    }

    /**
     * Return all suitable node candidates for each component.  Note that
     * candidate lists can be empty; this case needs to be handled by the
     * caller.
     *
     * @param conn the connector to the CFSB.
     * @param appUUID the app ID.
     * @param clouds the cloud / region names for active clouds.
     * @param components a map of component name to YAML component description.
     * @param componentRequirements a map of component name to its
     *  requirements (without geo-location).
     * @return a mutable map of component name to list of candidates.
     */
    private static Map<String, List<NodeCandidate>> findComponentNodeCandidates(
        ExnConnector conn,
        String appUUID,
        Map<String, Set<String>> clouds,
        Map<String, JsonNode> components,
        Map<String, List<Requirement>> componentRequirements)
    {
        Map<String, List<NodeCandidate>> componentCandidates = new HashMap<>();
        for (Map.Entry<String, List<Requirement>> e : componentRequirements.entrySet()) {
            String nodeName = e.getKey();
            List<Requirement> requirements = e.getValue();
            List<NodeCandidate> candidates = conn.findNodeCandidatesMultiple(
                requirementsWithLocations(requirements, appUUID, clouds,
                    getComponentLocation(components.get(nodeName))),
                appUUID);
            componentCandidates.put(nodeName, candidates);
        }
        return componentCandidates;
    }

    /**
     * Log a message for every component that has no node candidates, and
     * return false if any component has no node candidates.
     */
    private static boolean checkComponentNodeCandidates(Map<String, List<NodeCandidate>> componentCandidates,
        Map<String, List<Requirement>> componentRequirements)
    {
        boolean allGood = true;
        for (Map.Entry<String, List<NodeCandidate>> e : componentCandidates.entrySet()) {
            if (e.getValue().isEmpty()) {
                log.error("Could not find node candidates for for node {}, requirements: {}", e.getKey(), componentRequirements.get(e.getKey()));
                allGood = false;
            }
        }
        return allGood;
    }

    /**
     * Check if SAL knows about the cluster.  Note that the result of this
     * method does not depend on the status of the cluster, only whether it
     * exists.
     *
     * @param conn the exn connector.
     * @param appID the application id.
     * @param clusterID the cluster id.
     * @return true if {@link ExnConnector#getCluster} returns non-{@code
     *  null}, false otherwise.
     */
    private static boolean clusterExists(ExnConnector conn, String  appID, String clusterID) {
        JsonNode clusterState = conn.getCluster(appID, clusterID);
        if (clusterState != null && !clusterState.isNull()) {
            log.debug("Checking if cluster {} exists... yes", clusterID);
            return true;
        } else {
            log.debug("Checking if cluster {} exists... no", clusterID);
            return false;
        }
    }

    /**
     * Wait until cluster deployment is finished.
     *
     * <p>Note: Cluster deployment includes provisioning and booting VMs,
     * installing various software packages, bringing up a Kubernetes cluster
     * and installing the NebulOuS runtime.  This can take some minutes.
     * Depending on the status of the {@code status} field in the getCluster
     * endpoint return value, we do the following:
     *
     * <ul>
     * <li> {@code submited}: wait 10 seconds, then poll again.
     * <li> {@code deployed}: return {@code true}.
     * <li> {@code failed}: return {@code false}.
     * <li> others: warn for unknown value and handle like {@code submited}.
     * <li> getCluster returns {@code null}: If more than 3 times in a row,
     *      return {@code false}.  Else wait 10 seconds, then poll again.
     * </ul>
     *
     * @param conn The exn connector.
     * @param appID The application id.
     * @param clusterName The name of the cluster to poll.
     */
    private static boolean waitForClusterDeploymentFinished(ExnConnector conn, NebulousApp app) {
        String appID = app.getUUID();
        String clusterName = app.getClusterName();
        final int pollInterval = 10000; // Check status every 10s
        int callsSincePrinting = 0; // number of intervals since we last logged what we're doing
        int failedCalls = 0;
        final int maxFailedCalls = 3; // number of retries if getCluster returns null
        while (true) {
            // Note: values for the "status" field come from SAL source:
            // https://github.com/ow2-proactive/scheduling-abstraction-layer/blob/master/sal-service/src/main/java/org/ow2/proactive/sal/service/service/ClusterService.java
            // Also see
            // https://github.com/ow2-proactive/scheduling-abstraction-layer/blob/master/sal-common/src/main/java/org/ow2/proactive/sal/model/Cluster.java
            // for the definition of the JSON structure returned by
            // getCluster, where the valid field values will be defined after
            // some refactoring.

            try {
                // Immediately sleep on first loop iteration, so SAL has a chance to catch up
                Thread.sleep(pollInterval);
            } catch (InterruptedException e1) {
                // FIXME: we observe, in some cases, a tight loop of calls to
                // SAL's getCluster endpoint.  We theorize that the calls
                // originate from here, since no other getCluster calls are in
                // a loop.  Until we get logs showing the exception (as logged
                // here) and can diagnose this properly, just log the
                // exception and clear the interrupted flag.
                // https://github.com/eu-nebulous/optimiser-controller/issues/87
                log.debug("Thread.sleep received InterruptedException while polling for cluster status", e1);
                Thread.interrupted(); // clear interrupted flag
            }
            JsonNode clusterState = conn.getCluster(appID, clusterName);
            final ClusterStatus status;
            if (clusterState != null) {
                JsonNode jsonState = clusterState.at("/status");
<<<<<<< HEAD
                status = jsonState.isMissingNode() ? null : jsonState.asText();
=======
                status = jsonState.isMissingNode() ? null : ClusterStatus.fromValue(jsonState.asText());
>>>>>>> fb2655f9
                app.sendDeploymentStatus(clusterState);
            } else {
                status = null;
            }
            if (status == null) {
                failedCalls++;
                if (failedCalls >= maxFailedCalls) {
                    log.warn("getCluster returned invalid result (null or structure without 'status' field) too many times, giving up");
                    return false;
                } else {
                    log.warn("getCluster returned invalid result (null or structure without 'status' field), retrying");
                    continue;
                }
            } else {
                // Forget about intermittent failures
                failedCalls = 0;
            }
<<<<<<< HEAD
            if (status.equals(STATUS_DEPLOYED)) {
                log.info("Cluster deployment finished successfully");
                return true;
            } else if (status.equals(STATUS_FAILED)) {
                log.warn("Cluster deployment failed");
                return false;
            } else {
                if (!status.equals(STATUS_SUBMITTED)
                    && !status.equals(STATUS_SCALING)) {
                    // Better paranoid than sorry
=======
            if (status.equals(ClusterStatus.DEPLOYED)) {
                log.info("Cluster deployment finished successfully");
                return true;
            } else if (status.equals(ClusterStatus.FAILED)) {
                log.warn("Cluster deployment failed");
                return false;
            } else {
                if (!status.equals(ClusterStatus.SUBMITTED)
                    && !status.equals(ClusterStatus.SCALING)) {
                    // Better paranoid than sorry; ClusterStatus#fromValue
                    // returns ClusterStatus.OTHER for unknown status values
>>>>>>> fb2655f9
                    log.warn("Unknown 'status' value in getCluster result: {}", status);
                }
                // still waiting, log every minute
                if (callsSincePrinting < 5) {
                    callsSincePrinting++;
                } else {
                    log.info("Waiting for cluster deployment to finish, cluster state = {}", clusterState);
                    callsSincePrinting = 0;
                }
            }
        }
    }

    /**
     * Given a KubeVela file, extract node requirements, create the job, start
     * its nodes and submit KubeVela.
     *
     * <p>Note: this method is not thread-safe and should only be called from
     * {@link NebulousApp#deploy()} or similarly protected code.
     *
     * @param app The NebulOuS app object.
     * @param kubevela the KubeVela file to deploy.
     */
    public static void deployApplication(NebulousApp app, JsonNode kubevela) {
        String appUUID = app.getUUID();
        String clusterName = app.getClusterName();
        ExnConnector conn = app.getExnConnector();
        log.info("Starting initial deployment for application");
        if (!app.setStateDeploying()) {
            log.error("Trying to deploy app that is in state {} (should be READY), aborting deployment",
                app.getState().name());
            app.setStateFailed(List.of()); // Should we fail here?  (It's an impossible condition in practice)
            return;
        }

        if (clusterExists(conn, appUUID, clusterName)) {
            log.error("Cluster with ID {} already exists somehow, aborting deployment.", clusterName);
            app.setStateFailed(List.of());
            return;
        }

        // The overall flow:
<<<<<<< HEAD
        // 
=======
        //
        // - Rewrite KubeVela: remove performance requirements, add affinity
        //   traits that bind components to their nodes
>>>>>>> fb2655f9
        // - Extract node requirements and node counts from the KubeVela
        //   definition.
        // - Ask resource broker for node candidates for all components and the
        //   controller.
        // - Select node candidates, making sure to only select edge nodes
<<<<<<< HEAD
        //   once.
=======
        //   once.  This updates the global {@link EdgeNodes} state, so from
        //   here on out we need to keep track and undo things if we abort
        //   deployment.
>>>>>>> fb2655f9
        // - (Before deploying the cluster) send metric name list to EMS.
        // - Create a SAL cluster.
        // - Deploy the SAL cluster.
        // - Add node affinity traits to the KubeVela file.
        // - Deploy the SAL application.
        // - Send the initial variable values as a synthetic solver solution
        //   message to EMS.
        // - Store cluster state (deployed KubeVela file, etc.) in
        //   NebulousApp object.
        // - Asynchronously, triggered via solver readiness message: wait for
        //   solver to be ready, send AMPL and re-send metric name list.

        // ------------------------------------------------------------
        // Extract node requirements
        Map<String, List<Requirement>> componentRequirements = KubevelaAnalyzer.getBoundedRequirements(kubevela);
        Map<String, JsonNode> components = new HashMap<>();
        kubevela.withArray("/spec/components").forEach(
            c -> components.put(c.at("/name").asText(), c));
        Map<String, Integer> nodeCounts = KubevelaAnalyzer.getNodeCount(kubevela);
        List<Requirement> controllerRequirements = getControllerRequirements(appUUID);
        // // HACK: do this only when cloud id = nrec
        // componentRequirements.forEach(
        //     (k, reqs) -> reqs.add(new AttributeRequirement("location", "name", RequirementOperator.EQ, "bgo")));

        Main.logFile("component-requirements-" + appUUID + ".txt", componentRequirements);
        Main.logFile("component-counts-" + appUUID + ".txt", nodeCounts);
        Main.logFile("controller-requirements-" + appUUID + ".txt", controllerRequirements);

        // ------------------------------------------------------------
        // Rewrite KubeVela
        JsonNode rewritten;
        try {
            rewritten = createDeploymentKubevela(kubevela);
        } catch (IllegalStateException e) {
            log.error("Failed to create deployment kubevela", e);
            app.setStateFailed(List.of());
            return;
        }
        String rewritten_kubevela = "---\n# Did not manage to create rewritten KubeVela";
        try {
            rewritten_kubevela = yamlMapper.writeValueAsString(rewritten);
        } catch (JsonProcessingException e) {
            log.error("Failed to convert KubeVela to YAML; this should never happen", e);
            app.setStateFailed(List.of());
            return;
        }
        Main.logFile("rewritten-kubevela-" + appUUID + ".yaml", rewritten_kubevela);

        // ----------------------------------------
        // Find node candidates
        List<NodeCandidate> controllerCandidates = conn.findNodeCandidatesMultiple(
            requirementsWithLocations(controllerRequirements, appUUID,
                app.getClouds(), ComponentLocationType.CLOUD_ONLY),
            appUUID);
        if (controllerCandidates.isEmpty()) {
            log.error("Could not find node candidates for controller, requirements: {}",
                controllerRequirements);
            app.setStateFailed(List.of());
            log.error("Aborting deployment");
            return;
        }

        Map<String, List<NodeCandidate>> suggestedNodeCandidates = findComponentNodeCandidates(conn, appUUID, app.getClouds(), components, componentRequirements);
        // Note that in this map we use the master _node name_ but the
        // KubeVela _component names_. The master node doesn't have an entry
        // in the KubeVela file, and we just need some identifier to keep
        // track of its suggested node candidates.
        String masterNodeName = "m" + clusterName.toLowerCase() + "-master";
        suggestedNodeCandidates.put(masterNodeName, controllerCandidates);
        if (!checkComponentNodeCandidates(suggestedNodeCandidates, componentRequirements)) {
            app.setStateFailed(List.of());
            log.error("Aborting deployment");
            return;
        }

        // ------------------------------------------------------------
        // Select node candidates

        // Map node name -> node candidate.
        Map<String, NodeCandidate> deployedNodeCandidates = new HashMap<>();

        // Controller node
        log.info("Deciding on controller node candidate");
        NodeCandidate masterNodeCandidate = null;
        for (NodeCandidate candidate : controllerCandidates) {
            // In the typical case, we break this loop after the first
            // iteration; we just need to retry in case an edge node is
            // already owned by another app.
            if (candidate.isEdgeNodeCandidate()) {
                if (!isEdgeNodeBusy(candidate) && EdgeNodes.acquire(appUUID, candidate)) {
                    masterNodeCandidate = candidate;
                    break;
                } else {
                    // try the next one
                }
            } else {
                masterNodeCandidate = candidate;
                break;
            }
        }
        if (masterNodeCandidate == null) {
            log.error("Empty node candidate list for controller, aborting deployment");
            app.setStateFailed(List.of());
            return;
        }
        deployedNodeCandidates.put(masterNodeName, masterNodeCandidate);

        // Component nodes
        log.info("Collecting component nodes for {}", appUUID);
        ArrayNode nodeLabels = mapper.createArrayNode();
        // Here we collect multiple things:
        // - nodeNames: A map from component name to node name(s)
        // - deployedNodeCandidates: Update the map from node name to node
        //   candidate (already includes master node at this point)
        // - nodeLabels: a map from node name to its label
        Map<String, Set<String>> componentNodeNames = new HashMap<>();
        for (Map.Entry<String, List<Requirement>> e : componentRequirements.entrySet()) {
            String componentName = e.getKey();
            int numberOfNodes = nodeCounts.get(componentName);
            Set<String> nodeNames = new HashSet<>();
            List<NodeCandidate> candidates = suggestedNodeCandidates.get(componentName);
            // we already checked that all components have at least one
            // candidate
            int nodeNumber = 0;
            while (nodeNumber < numberOfNodes) {
                String nodeName = createNodeName(clusterName, componentName, app.getDeployGeneration(), nodeNumber);
                NodeCandidate candidate = candidates.stream()
                    .filter(each -> !isEdgeNodeBusy(each)
                                    && !EdgeNodes.ownedEdgeNodes(appUUID).contains(each))
                    .findFirst()
                    .orElse(null);
                if (candidate == null) {
                    log.error("No available node candidate for node {} of component {}, aborting deployment", nodeNumber, componentName);
                    app.setStateFailed(deployedNodeCandidates.values());
                    return;
                }
                if (candidate.isEdgeNodeCandidate()) {
                    if (!isEdgeNodeBusy(candidate) && EdgeNodes.acquire(appUUID, candidate)) {
                        nodeNumber++;
                    } else {
                        // We hit the race condition!  An edge node that was
                        // available during filtering is now unavailable.
                        // Restart the `while` loop.
                        continue;
                    }
                } else {
                    nodeNumber++;
                }
                deployedNodeCandidates.put(nodeName, candidate);
                nodeLabels.addObject().put(nodeName, "nebulouscloud.eu/" + componentName + "=yes");
                nodeNames.add(nodeName);
            }
            // XXX TODO do not directly mutate this value
            componentNodeNames.put(componentName, nodeNames);
        }
        Main.logFile("nodenames-" + appUUID + ".txt", componentNodeNames);
        Main.logFile("nodecandidates-" + appUUID + ".txt", deployedNodeCandidates);
        try {
            Main.logFile("labels-" + appUUID + ".txt", mapper.writeValueAsString(nodeLabels));
        } catch (JsonProcessingException e1) {
            // on the one hand, it's bad form to abort deployment because of a
            // logging error -- on the other hand, this is impossible and we'd
            // fail later during node labeling anyway.
            log.error("Internal error: could not convert node labels to string (this should never happen), aborting deployment");
            app.setStateFailed(deployedNodeCandidates.values());
            return;
        }

        // ------------------------------------------------------------
        // Send metrics to EMS
        app.sendMetricList();

        // ------------------------------------------------------------
        // Create cluster

        ObjectNode cluster = mapper.createObjectNode();
        cluster.put("name", clusterName)
            .put("master-node", masterNodeName);
        ArrayNode nodes = cluster.withArray("/nodes");
        deployedNodeCandidates.forEach((name, candidate) -> {
                nodes.addObject()
                    .put("nodeName", name)
                    .put("nodeCandidateId", candidate.getId())
                    .put("cloudId", candidate.getCloud().getId());
            });
        ObjectNode environment = cluster.withObject("/env-var");
        // See https://openproject.nebulouscloud.eu/projects/nebulous-collaboration-hub/wiki/env-variables-necessary-for-nebulous-application-deployment-scripts
        environment.put("APPLICATION_ID", appUUID);
        if (Main.getAppBrokerAddress() == null || Main.getAppBrokerAddress().equals("")) {
            log.warn("ActiveMQ broker address for app (APP_ACTIVEMQ_HOST) is not set, optimistically continuing with 'localhost'");
            environment.put("BROKER_ADDRESS", "localhost");
            environment.put("ACTIVEMQ_HOST", "localhost");
        } else {
            environment.put("BROKER_ADDRESS", Main.getAppBrokerAddress());
            environment.put("ACTIVEMQ_HOST", Main.getAppBrokerAddress());
        }
        // Don't warn when those are unset, 5672 is usually the right call
        environment.put("BROKER_PORT", Integer.toString(Main.getAppBrokerPort()));
        environment.put("ACTIVEMQ_PORT", Integer.toString(Main.getAppBrokerPort()));
        if (Main.getOnmIp() == null || Main.getOnmIp().equals("")) {
            log.warn("Overlay Network Manager address (ONM_IP) is not set, continuing without setting ONM_IP for the app");
        } else {
            environment.put("ONM_IP", Main.getOnmIp());
        }
        if (Main.getOnmUrl() == null || Main.getOnmUrl().equals("")) {
            log.warn("Overlay Network Manager address (ONM_URL) is not set, continuing without setting ONM_URL for the app");
        } else {
            environment.put("ONM_URL", Main.getOnmUrl());
        }
        // TODO: consider pre-parsing environment variables from the app
        // message and storing them in the app object instead of reading them
        // from the raw JSON here -- but it's not that important
        for (final JsonNode v : app.getOriginalAppMessage().withArray("/environmentVariables")) {
            if (v.has("name") && v.has("value") && v.get("name").isTextual()) {
                // TODO: figure out what to do with the `"secret":true` field
                environment.put(v.get("name").asText(), v.get("value").asText());
            } else {
                log.warn("Invalid environmentVariables entry: {}", v);
            }
        }
        log.info("Calling defineCluster");
        boolean defineClusterSuccess = conn.defineCluster(appUUID, clusterName, cluster);
        if (!defineClusterSuccess) {
            log.error("Call to defineCluster failed for message body {}, aborting deployment",
                cluster);
            app.setStateFailed(deployedNodeCandidates.values());
            return;
        }

        // ------------------------------------------------------------
        // Deploy cluster
        log.info("Calling deployCluster");
        boolean deployClusterSuccess = conn.deployCluster(appUUID, clusterName);
        if (!deployClusterSuccess) {
            log.error("Call to deployCluster failed, trying to delete cluster {} and aborting deployment",
                clusterName);
            app.setStateFailed(deployedNodeCandidates.values());
            conn.deleteCluster(appUUID, clusterName);
            return;
        }

        if (!waitForClusterDeploymentFinished(conn, app)) {
            log.error("Error while waiting for deployCluster to finish, trying to delete cluster {} and aborting deployment",
                clusterName);
            app.setStateFailed(deployedNodeCandidates.values());
            conn.deleteCluster(appUUID, clusterName);
            return;
        }

        log.info("Cluster deployment finished, continuing with app deployment");

        log.info("Calling labelCluster");
        boolean labelClusterSuccess = conn.labelNodes(appUUID, clusterName, nodeLabels);
        if (!labelClusterSuccess) {
            app.setStateFailed(deployedNodeCandidates.values());
            conn.deleteCluster(appUUID, clusterName);
            return;
        }

        // ------------------------------------------------------------
        // Send metrics to Solver
        app.sendMetricList();

        // ------------------------------------------------------------
        // Deploy application

        log.info("Calling deployApplication");
        long proActiveJobID = conn.deployApplication(appUUID, clusterName, app.getName(), rewritten_kubevela);
        log.info("deployApplication returned ProActive Job ID {}", proActiveJobID);
        if (proActiveJobID == 0) {
            // 0 means conversion from long has failed (because of an invalid
            // response), OR a ProActive job id of 0.
            log.error("DeployApplication ProActive job ID = 0, deployApplication has probably failed; aborting deployment.");
            app.setStateFailed(deployedNodeCandidates.values());
            conn.deleteCluster(appUUID, clusterName);
            return;
        }

        // ------------------------------------------------------------
        // Send variables to EMS
        ObjectNode syntheticSolverSolution = app.createSolutionFromKubevela(rewritten);
        conn.sendSyntheticSolutionMessage(appUUID, syntheticSolverSolution);

        // ------------------------------------------------------------
        // Update NebulousApp state

        app.setStateDeploymentFinished(componentRequirements, nodeCounts, componentNodeNames, suggestedNodeCandidates, deployedNodeCandidates, rewritten);
        log.info("App deployment finished.");
    }

    /**
     * Given a KubeVela file, adapt the running application to its
     * specification.<p>
     *
     * The KubeVela file should reflect the desired new state of the
     * application cluster, i.e., it should already be rewritten with updated
     * information from the solver.<p>
     *
     * Note: this method is not thread-safe and should only be called from
     * {@link NebulousApp#processSolution(ObjectNode)} or similarly
     * protected code.
     *
     * @param app the NebulOuS app object.
     * @param updatedKubevela the KubeVela file to deploy.
     */
    public static void redeployApplication(NebulousApp app, ObjectNode updatedKubevela) {
        String appUUID = app.getUUID();
        String clusterName = app.getClusterName();
        ExnConnector conn = app.getExnConnector();

        if (!clusterExists(conn, appUUID, clusterName)) {
            log.error("Cluster with ID {} does not exist according to SAL, aborting redeployment.",
                clusterName);
            return;
        }

        if (!app.setStateRedeploying()) {
            log.warn("Trying to redeploy app that is in state {} (can only redeploy in state RUNNING), aborting",
                app.getState().name());
            return;
        }

        // Calculate the cluster's Kubevela here so we catch these (unlikely)
        // errors as early as possible, before we start modifying cluster
        // state etc.
        String deploymentKubevela = "---\n# Did not manage to rewrite KubeVela for deployment";
        try {
            JsonNode rewritten = createDeploymentKubevela(updatedKubevela);;
            deploymentKubevela = yamlMapper.writeValueAsString(rewritten);
        } catch (IllegalStateException e) {
            log.error("Failed to create deployment kubevela, aborting redeployment.", e);
            return;
        } catch (JsonProcessingException e) {
            log.error("Failed to convert KubeVela to YAML; this should never happen; aborting redeployment.", e);
            return;
        }
        Main.logFile("rewritten-kubevela-" + appUUID + ".yaml", deploymentKubevela);

        log.info("Starting redeployment generation {}", app.getDeployGeneration());

        // The overall flow:
        //
        // 1. Extract node requirements and node counts from the updated
        //    KubeVela definition.
        // 2. Find node candidates for all components.
        // 3. Calculate new (to be started) and superfluous (to be shutdown)
        //    nodes by, per component, comparing current number of nodes their
        //    node candidates to results from Step 2.
        // 4. Call scaleOut endpoint with list of added nodes
        // 5. Call labelNodes for added nodes, to-be-removed nodes
        // 6. Call deployApplication
        // 7. call scaleIn endpoint with list of removed node names
        Map<String, JsonNode> components = new HashMap<>();
        updatedKubevela.withArray("/spec/components").forEach(
            c -> components.put(c.at("/name").asText(), c));

        Map<String, List<Requirement>> componentRequirements = KubevelaAnalyzer.getBoundedRequirements(updatedKubevela);
        Map<String, Integer> componentReplicaCounts = KubevelaAnalyzer.getNodeCount(updatedKubevela);

        Map<String, List<Requirement>> oldComponentRequirements = app.getComponentRequirements();
        Map<String, Integer> oldComponentReplicaCounts = app.getComponentReplicaCounts();
        Map<String, Set<String>> oldComponentNodeNames = app.getComponentNodeNames();
        Map<String, Set<String>> componentNodeNames = new HashMap<>();
        Map<String, NodeCandidate> oldDeployedNodeCandidates = app.getDeployedNodeCandidates();
        Map<String, NodeCandidate> deployedNodeCandidates = new HashMap<>(app.getDeployedNodeCandidates()); // TODO: check that all updates are ok, or build this up from the ground

        ArrayNode nodeLabels = mapper.createArrayNode();
        List<String> nodesToRemove = new ArrayList<>();
        // We will deregister either of these next two sets
        List<NodeCandidate> newNodeCandidatesRegistered = new ArrayList<>(); // when we need to abort
        List<NodeCandidate> nodeCandidatesToDeregister = new ArrayList<>(); // normal flow: deregister freed edge nodes
        ArrayNode nodesToAdd = mapper.createArrayNode();

        Map<String, List<NodeCandidate>> componentCandidates = findComponentNodeCandidates(conn, appUUID,
            app.getClouds(), components, componentRequirements);
        if (!checkComponentNodeCandidates(componentCandidates, componentRequirements)) {
            log.error("Aborting redeployment");
            return;
        }

        for (String componentName : components.keySet()) {
            // The variable `allMachineNames` shall, at the end of each loop
            // body, contain the machine names for this component.

            // The variable `componentNodeNames` shall, after the loop
            // finishes, contain the node names of all components.
            Set<String> allMachineNames;
            List<Requirement> oldR = oldComponentRequirements.get(componentName);
            List<Requirement> newR = componentRequirements.get(componentName);
            List<NodeCandidate> candidates = componentCandidates.get(componentName);

            if (oldR.containsAll(newR) && newR.containsAll(oldR)) {
                // Requirements did not change
                int oldCount = oldComponentReplicaCounts.get(componentName);
                int newCount = componentReplicaCounts.get(componentName);
                if (newCount > oldCount) {
                    allMachineNames = new HashSet<>(oldComponentNodeNames.get(componentName));
                    int nAdd = newCount - oldCount;
                    log.info("Node requirements unchanged but need to add {} nodes to component {}", nAdd, componentName);
                    int nodeNumber = 0;
                    while (nodeNumber <= nAdd) {
                        String nodeName = createNodeName(clusterName, componentName, app.getDeployGeneration(), nodeNumber);
                        NodeCandidate candidate = candidates.stream()
                            .filter(each -> !isEdgeNodeBusy(each)
                                            && !EdgeNodes.ownedEdgeNodes(appUUID).contains(each))
                            .findFirst()
                            .orElse(null);
                        if (candidate == null) {
                            log.error("No available node candidate for node {} of component {} (out of edge nodes?)", nodeNumber, componentName);
                            continue;
                        }
                        if (candidate.isEdgeNodeCandidate()) {
                            //  If we already own the edge node, it's busy but
                            // we might want to reassign it if the component
                            // currently using it doesn't need it anymore ...
                            // something to be considered while implementing
                            // #30
                            if (!isEdgeNodeBusy(candidate) && EdgeNodes.acquire(appUUID, candidate)) {
                                newNodeCandidatesRegistered.add(candidate);
                                nodeNumber++;
                            } else {
                                // We hit the race condition!  An edge node that was
                                // available during filtering is now unavailable.
                                continue;
                            }
                        } else {
                            nodeNumber++;
                        }
                        deployedNodeCandidates.put(nodeName, candidate);
                        nodesToAdd.addObject()
                            .put("nodeName", nodeName)
                            .put("nodeCandidateId", candidate.getId())
                            .put("cloudId", candidate.getCloud().getId());
                        nodeLabels.addObject()
                            .put(nodeName, "nebulouscloud.eu/" + componentName + "=yes");
                        allMachineNames.add(nodeName);
                    }
                } else if (newCount < oldCount) {
                    allMachineNames = new HashSet<>(oldComponentNodeNames.get(componentName));
                    // We could be smarter and compute all scaleIn operations
                    // first, which would potentially free edge nodes that we
                    // could then reassign during subsequent scaleOut.
                    // Something for version 2.
                    int nRemove = oldCount - newCount;
                    log.info("Node requirements unchanged but need to remove {} nodes from component {}", nRemove, componentName);
                    // We could be a bit smarter here: remove cloud instances
                    // first and keep edge nodes in use, on the assumption
                    // that it's better to keep using edge nodes since cloud
                    // nodes incur a cost.
                    Set<String> removedInstances = allMachineNames.stream()
                        .limit(nRemove)
                        .collect(Collectors.toSet());
                    removedInstances.forEach((nodename) -> {
                        NodeCandidate c = deployedNodeCandidates.remove(nodename);
                        nodeCandidatesToDeregister.add(c);
                        nodeLabels.addObject().put(nodename, "nebulouscloud.eu/" + componentName + "=no");
                        allMachineNames.remove(nodename);
                        nodesToRemove.add(nodename);
                    });
                } else {
                    log.info("Node requirements and replica count unchanged, nothing to do for component {}", componentName);
                    allMachineNames = new HashSet<>(oldComponentNodeNames.get(componentName));
                }
            } else {
                // Node requirements have changed: need to shut down all
                // current machines and start fresh ones
                oldComponentNodeNames.get(componentName).forEach((nodename) -> {
                    NodeCandidate c = deployedNodeCandidates.remove(nodename);
                    nodeCandidatesToDeregister.add(c);
                    nodeLabels.addObject().put(nodename, "nebulouscloud.eu/" + componentName + "=no");
                    nodesToRemove.add(nodename);
                });
                allMachineNames = new HashSet<>();
                log.info("Node requirements changed, need to redeploy all nodes of component {}", componentName);
                int nodeNumber = 1;
                while (nodeNumber <= componentReplicaCounts.get(componentName)) {
                    String nodeName = createNodeName(clusterName, componentName, app.getDeployGeneration(), nodeNumber);
                    NodeCandidate candidate = candidates.stream()
                        .filter(each -> !isEdgeNodeBusy(each)
                                        && !EdgeNodes.ownedEdgeNodes(appUUID).contains(each))
                        .findFirst()
                        .orElse(null);
                    if (candidate == null) {
                        log.error("No available node candidate for node {} of component {} (out of edge nodes?)", nodeNumber, componentName);
                        continue;
                    }
                    if (candidate.isEdgeNodeCandidate()) {
                        //  If we already own the edge node, it's busy but we
                        // might want to reassign it if the component
                        // currently using it doesn't need it anymore ...
                        // something to be considered while implementing #30
                        if (!isEdgeNodeBusy(candidate) && EdgeNodes.acquire(appUUID, candidate)) {
                            nodeNumber++;
                        } else {
                            // We hit the race condition!  An edge node that was
                            // available during filtering is now unavailable.
                            continue;
                        }
                    } else {
                        nodeNumber++;
                    }
                    deployedNodeCandidates.put(nodeName, candidate);

                    nodesToAdd.addObject()
                            .put("nodeName", nodeName)
                            .put("nodeCandidateId", candidate.getId())
                            .put("cloudId", candidate.getCloud().getId());
                    allMachineNames.add(nodeName);
                    nodeLabels.addObject().put(nodeName, "nebulouscloud.eu/" + componentName + "=yes");
                }
            }
            componentNodeNames.put(componentName, allMachineNames);
        }

        Main.logFile("redeploy-worker-requirements-" + appUUID + ".txt", componentRequirements);
        Main.logFile("redeploy-worker-counts-" + appUUID + ".txt", componentReplicaCounts);

        if (!nodesToRemove.isEmpty() || !nodesToAdd.isEmpty()) {
            if (!nodesToAdd.isEmpty()) {
                log.info("Starting scaleout: {}", nodesToAdd);
                Main.logFile("redeploy-scaleout-" + appUUID + ".json", nodesToAdd.toPrettyString());
                conn.scaleOut(appUUID, clusterName, nodesToAdd);
                // TODO: check for error and set app state failed?  (See the
                // other call to waitForClusterDeploymentFinished)
                waitForClusterDeploymentFinished(conn, app);
            } else {
                log.info("No nodes added, skipping scaleout");
            }

            log.info("Labeling nodes: {}", nodeLabels);
            Main.logFile("redeploy-labelNodes-" + appUUID + ".json", nodeLabels.toPrettyString());
            conn.labelNodes(appUUID, clusterName, nodeLabels);

            log.info("Redeploying application: {}", deploymentKubevela);
            long proActiveJobID = conn.deployApplication(appUUID, clusterName, app.getName(), deploymentKubevela);
            if (proActiveJobID == 0) {
                // 0 means conversion from long has failed (because of an
                // invalid response), OR a ProActive job id of 0.
                log.error("DeployApplication ProActive job ID = 0, deployApplication has probably failed during redeployment; continuing and hoping for the best.");
            }
            // TODO: wait until redeployment finished before scaling down the
            // cluster, so that kubernetes can move containers etc.

            if (!nodesToRemove.isEmpty()) {
                Main.logFile("redeploy-scalein-" + appUUID + ".json", nodesToRemove);
                log.info("Starting scalein: {}", nodesToRemove);
                conn.scaleIn(appUUID, clusterName, nodesToRemove);
                EdgeNodes.release(appUUID, nodeCandidatesToDeregister);
            } else {
                log.info("No nodes removed, skipping scalein");
            }
        } else {
            log.info("Solution did not require nodes to be added or removed, done.");
        }

        app.setStateDeploymentFinished(componentRequirements, componentReplicaCounts,
            componentNodeNames, componentCandidates, deployedNodeCandidates, updatedKubevela);
        log.info("Redeployment finished");
    }

    /**
     * "Undeploy" an application.  This means telling SAL to delete the app's
     * cluster and modify the application's state as if the app creation
     * message had just come in.  After this method finishes, the app object
     * is in state READY and can perform an initial deployment.
     *
     * Note: no effort is being made to check the success of deleting the
     * cluster, since the app could have been not deployed at all,
     * half-deployed, unsuccessfully redeployed, or running successfully.
     *
     * @see #deleteApplication
     */
    public static void undeployApplication(NebulousApp app) {
        ExnConnector conn = app.getExnConnector();
        conn.deleteCluster(app.getUUID(), app.getClusterName());
        app.resetState();
    }
    /**
     * Delete an application.  In addition to undeploying, also deregister the
     * application object.  After this method finishes, the UI can re-send an
     * initial deployment message for an application with the same UUID as the
     * one passed to this method without that message resulting in an error.
     *
     * @see #undeployApplication
     */
    public static void deleteApplication(NebulousApp app) {
        undeployApplication(app);
        app.setStateDeletedAndUnregister();
    }
}<|MERGE_RESOLUTION|>--- conflicted
+++ resolved
@@ -32,28 +32,6 @@
  */
 @Slf4j
 public class NebulousAppDeployer {
-
-    // Copied verbatim from
-    // https://github.com/ow2-proactive/scheduling-abstraction-layer/blob/master/sal-service/src/main/java/org/ow2/proactive/sal/service/service/ClusterService.java
-    // since there is no public definition or documentation of the cluster
-    // state values
-
-    // BEGIN COPY
-
-    // Define cluster state constants
-    private static final String STATUS_DEFINED = "Defined";
-
-    private static final String STATUS_DEPLOYED = "Deployed";
-
-    private static final String STATUS_FAILED = "Failed";
-
-    private static final String STATUS_SUBMITTED = "Submitted"; // New status
-
-    private static final String STATUS_SCALING = "Scaling";
-
-    private static final String STATUS_FINISHED = "Finished";
-
-    // END COPY
 
     private static final ObjectMapper yamlMapper
         = new ObjectMapper(YAMLFactory.builder().build());
@@ -413,11 +391,7 @@
             final ClusterStatus status;
             if (clusterState != null) {
                 JsonNode jsonState = clusterState.at("/status");
-<<<<<<< HEAD
-                status = jsonState.isMissingNode() ? null : jsonState.asText();
-=======
                 status = jsonState.isMissingNode() ? null : ClusterStatus.fromValue(jsonState.asText());
->>>>>>> fb2655f9
                 app.sendDeploymentStatus(clusterState);
             } else {
                 status = null;
@@ -435,18 +409,6 @@
                 // Forget about intermittent failures
                 failedCalls = 0;
             }
-<<<<<<< HEAD
-            if (status.equals(STATUS_DEPLOYED)) {
-                log.info("Cluster deployment finished successfully");
-                return true;
-            } else if (status.equals(STATUS_FAILED)) {
-                log.warn("Cluster deployment failed");
-                return false;
-            } else {
-                if (!status.equals(STATUS_SUBMITTED)
-                    && !status.equals(STATUS_SCALING)) {
-                    // Better paranoid than sorry
-=======
             if (status.equals(ClusterStatus.DEPLOYED)) {
                 log.info("Cluster deployment finished successfully");
                 return true;
@@ -458,7 +420,6 @@
                     && !status.equals(ClusterStatus.SCALING)) {
                     // Better paranoid than sorry; ClusterStatus#fromValue
                     // returns ClusterStatus.OTHER for unknown status values
->>>>>>> fb2655f9
                     log.warn("Unknown 'status' value in getCluster result: {}", status);
                 }
                 // still waiting, log every minute
@@ -501,25 +462,17 @@
         }
 
         // The overall flow:
-<<<<<<< HEAD
-        // 
-=======
         //
         // - Rewrite KubeVela: remove performance requirements, add affinity
         //   traits that bind components to their nodes
->>>>>>> fb2655f9
         // - Extract node requirements and node counts from the KubeVela
         //   definition.
         // - Ask resource broker for node candidates for all components and the
         //   controller.
         // - Select node candidates, making sure to only select edge nodes
-<<<<<<< HEAD
-        //   once.
-=======
         //   once.  This updates the global {@link EdgeNodes} state, so from
         //   here on out we need to keep track and undo things if we abort
         //   deployment.
->>>>>>> fb2655f9
         // - (Before deploying the cluster) send metric name list to EMS.
         // - Create a SAL cluster.
         // - Deploy the SAL cluster.
