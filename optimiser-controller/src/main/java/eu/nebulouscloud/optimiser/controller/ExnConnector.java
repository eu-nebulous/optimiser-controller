--- conflicted
+++ resolved
@@ -1056,23 +1056,6 @@
 
     /**
      * Broadcasts an application's state, with an auxiliary data value
-<<<<<<< HEAD
-     * attached.<p>
-     *
-     * Messages are in the same form as sent by {@link #sendAppStatus(String,
-     * NebulousApp.State)} but with an additional {@code key: value} entry in
-     * the status message.
-     *
-     * @param appID the application id.
-     * @param state the state of the application.
-     * @param key the key of an additional entry in the status message
-     * @param value the value of an additional entry in the status message
-     */
-    public void sendAppStatus(String appID, NebulousApp.State state, String key, JsonNode value) {
-        Map<String, Object> msg = Map.of(
-            "state", state.toString(),
-            key, mapper.convertValue(value, Map.class));
-=======
      * attached.
      *
      * <p>Messages are in the same form as sent by {@link
@@ -1087,7 +1070,6 @@
     public void sendAppStatus(String appID, NebulousApp.State state, Map<String, Object> additionalEntries) {
         Map<String, Object> msg = new HashMap<>(additionalEntries);
         msg.put("state", state.toString());
->>>>>>> fb2655f9
         appStatusPublisher.send(msg, appID);
     }
 
